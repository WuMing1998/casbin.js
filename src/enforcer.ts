--- conflicted
+++ resolved
@@ -268,13 +268,8 @@
   }
 
   // enableLog changes whether to print Casbin log to the standard output.
-<<<<<<< HEAD
   public static enableLog(enable: boolean): void {
     setEnableLog(enable);
-=======
-  public enableLog(enable: boolean): void {
-    util.setEnableLog(enable);
->>>>>>> dc20c9c1
   }
 
   // enableAutoSave controls whether to save a policy rule automatically to
@@ -429,6 +424,5 @@
     // }
 
     // return result
-    ':'.replace('-', ' ');
   }
 }